--- conflicted
+++ resolved
@@ -40,35 +40,31 @@
 
 		(void) buffer;
 
-		const auto &query_list = req.url().query();
+		const auto &query = req.url().query();
 
 		ioremap::elliptics::session sess = this->get_server()->create_session();
 
-<<<<<<< HEAD
-		if (auto name = query_list.item_value("name")) {
-=======
 		size_t offset = 0;
 		size_t size = 0;
 
 		try {
-			if (auto tmp = query_list.try_item("offset"))
+			if (auto tmp = query.item_value("offset"))
 				offset = boost::lexical_cast<size_t>(*tmp);
 
-			if (auto tmp = query_list.try_item("size"))
+			if (auto tmp = query.item_value("size"))
 				size = boost::lexical_cast<size_t>(*tmp);
 		} catch (std::exception &e) {
 			this->log(swarm::LOG_ERROR, "GET request, invalid cast: %s", e.what());
-			this->send_reply(swarm::network_reply::bad_request);
-			return;
-		}
-
-		if (auto name = query_list.try_item("name")) {
->>>>>>> 41aaa4b0
+			this->send_reply(swarm::http_response::bad_request);
+			return;
+		}
+        
+        if (auto name = query.item_value("name")) {
 			this->log(swarm::LOG_DEBUG, "GET request, name: \"%s\"", name->c_str());
 
 			sess.read_data(*name, offset, size).connect(
 					std::bind(&on_get::on_read_finished, this->shared_from_this(), _1, _2));
-		} else if (auto sid = query_list.item_value("id")) {
+		} else if (auto sid = query.item_value("id")) {
 			struct dnet_id id;
 			memset(&id, 0, sizeof(struct dnet_id));
 
@@ -104,14 +100,7 @@
 			}
 		}
 
-<<<<<<< HEAD
-		swarm::http_response reply;
-		reply.set_code(swarm::http_response::ok);
-		reply.headers().set_content_length(file.size());
-		reply.headers().set_content_type("text/plain");
-		reply.headers().set_last_modified(ts.tsec);
-=======
-		if (auto tmp = request.try_header("Range")) {
+		if (auto tmp = request.headers().get("Range")) {
 			std::string range = *tmp;
 			this->log(swarm::LOG_DATA, "GET, Range: \"%s\"", range.c_str());
 			if (range.compare(0, 6, "bytes=") == 0) {
@@ -126,13 +115,12 @@
 			}
 		}
 
-		swarm::network_reply reply;
-		reply.set_code(swarm::network_reply::ok);
-		reply.set_content_length(file.size());
-		reply.set_content_type("text/plain");
-		reply.set_last_modified(ts.tsec);
->>>>>>> 41aaa4b0
-
+        swarm::http_response reply;
+		reply.set_code(swarm::http_response::ok);
+		reply.headers().set_content_length(file.size());
+		reply.headers().set_content_type("text/plain");
+		reply.headers().set_last_modified(ts.tsec);
+        
 		this->send_reply(reply, std::move(file));
 	}
 
@@ -193,19 +181,19 @@
 		size_t begin;
 		size_t end;
 		if (!parse_range(range, data.size(), begin, end)) {
-			this->send_reply(swarm::network_reply::requested_range_not_satisfiable);
+			this->send_reply(swarm::http_response::requested_range_not_satisfiable);
 			return;
 		}
 
 		auto data_part = data.slice(begin, end + 1 - begin);
 
-		swarm::network_reply reply;
-		reply.set_code(swarm::network_reply::partial_content);
-		reply.set_content_type("text/plain");
-		reply.set_last_modified(ts.tsec);
-		reply.add_header("Accept-Ranges", "bytes");
-		reply.add_header("Content-Range", create_content_range(begin, end, data.size()));
-		reply.set_content_length(data_part.size());
+		swarm::http_response reply;
+		reply.set_code(swarm::http_response::partial_content);
+		reply.headers().set_content_type("text/plain");
+		reply.headers().set_last_modified(ts.tsec);
+		reply.headers().add("Accept-Ranges", "bytes");
+		reply.headers().add("Content-Range", create_content_range(begin, end, data.size()));
+		reply.headers().set_content_length(data_part.size());
 
 		this->send_reply(reply, std::move(data_part));
 	}
@@ -226,7 +214,7 @@
 		}
 
 		if (ranges.empty()) {
-			this->send_reply(swarm::network_reply::requested_range_not_satisfiable);
+			this->send_reply(swarm::http_response::requested_range_not_satisfiable);
 			return;
 		}
 
@@ -252,12 +240,12 @@
 		result += boundary;
 		result += "--\r\n";
 
-		swarm::network_reply reply;
-		reply.set_code(swarm::network_reply::partial_content);
-		reply.set_content_type(std::string("multipart/byteranges; boundary=") + boundary);
-		reply.set_last_modified(ts.tsec);
-		reply.add_header("Accept-Ranges", "bytes");
-		reply.set_content_length(result.size());
+		swarm::http_response reply;
+		reply.set_code(swarm::http_response::partial_content);
+		reply.headers().set_content_type(std::string("multipart/byteranges; boundary=") + boundary);
+		reply.headers().set_last_modified(ts.tsec);
+		reply.headers().add("Accept-Ranges", "bytes");
+		reply.headers().set_content_length(result.size());
 
 		this->send_reply(reply, std::move(result));
 	}
@@ -267,11 +255,7 @@
 template <typename T>
 struct on_upload : public simple_request_stream<T>, public std::enable_shared_from_this<on_upload<T>>
 {
-<<<<<<< HEAD
 	virtual void on_request(const swarm::http_request &req, const boost::asio::const_buffer &buffer) {
-        const auto &query_list = req.url().query();
-=======
-	virtual void on_request(const swarm::network_request &req, const boost::asio::const_buffer &buffer) {
 		auto data = ioremap::elliptics::data_pointer::from_raw(
 			const_cast<char *>(boost::asio::buffer_cast<const char*>(buffer)),
 			boost::asio::buffer_size(buffer));
@@ -282,19 +266,16 @@
 				std::placeholders::_1, std::placeholders::_2));
 		} catch (std::exception &e) {
 			this->log(swarm::LOG_ERROR, "GET request, invalid cast: %s", e.what());
-			this->send_reply(swarm::network_reply::bad_request);
-		}
-	}
-
-	ioremap::elliptics::async_write_result write_data(const swarm::network_request &req, const ioremap::elliptics::data_pointer &data) {
-		swarm::network_url url(req.get_url());
-		swarm::network_query_list query_list(url.query());
->>>>>>> 41aaa4b0
-
-		auto possible_name = query_list.item_value("name");
+			this->send_reply(swarm::http_response::bad_request);
+		}
+	}
+
+	ioremap::elliptics::async_write_result write_data(const swarm::http_request &req, const ioremap::elliptics::data_pointer &data) {
+        const auto &query = req.url().query();
+        
+		auto possible_name = query.item_value("name");
 		if (!possible_name) {
-			this->send_reply(swarm::http_response::bad_request);
-			return;
+            throw std::runtime_error("invalid name");
 		}
 
 		auto name = *possible_name;
@@ -302,16 +283,16 @@
 		ioremap::elliptics::session sess = this->get_server()->create_session();
 
 		size_t offset = 0;
-		if (auto tmp = query_list.try_item("offset"))
+		if (auto tmp = query.item_value("offset"))
 			offset = boost::lexical_cast<size_t>(*tmp);
 
-		if (auto tmp = query_list.try_item("prepare")) {
+		if (auto tmp = query.item_value("prepare")) {
 	            size_t size = boost::lexical_cast<size_t>(*tmp);
 	            return sess.write_prepare(name, data, offset, size);
-	        } else if (auto tmp = query_list.try_item("commit")) {
+	        } else if (auto tmp = query.item_value("commit")) {
 	            size_t size = boost::lexical_cast<size_t>(*tmp);
 	            return sess.write_commit(name, data, offset, size);
-	        } else if (query_list.has_item("plain_write") || query_list.has_item("plain-write")) {
+	        } else if (query.has_item("plain_write") || query.has_item("plain-write")) {
 	            return sess.write_plain(name, data, offset);
 	        } else {
 	            return sess.write_data(name, data, offset);
@@ -375,20 +356,16 @@
 		}
 
 		elliptics::JsonValue result_object;
-<<<<<<< HEAD
-		on_upload::fill_upload_reply(result, result_object);
+		on_upload::fill_upload_reply(result, result_object, result_object.GetAllocator());
+
+        auto data = result_object.ToString();
         
-        auto data = result_object.ToString();
-=======
-		on_upload::fill_upload_reply(result, result_object, result_object.GetAllocator());
-
-		swarm::network_reply reply;
-		reply.set_code(swarm::network_reply::ok);
-		reply.set_content_type("text/json");
-		reply.set_data(result_object.ToString());
-		reply.set_content_length(reply.get_data().size());
-
-		this->send_reply(reply);
+		swarm::http_response reply;
+		reply.set_code(swarm::http_response::ok);
+		reply.headers().set_content_type("text/json");
+		reply.headers().set_content_length(data.size());
+
+        this->send_reply(reply, std::move(data));
 	}
 };
 
@@ -396,23 +373,24 @@
 template <typename T>
 struct on_download_info : public simple_request_stream<T>, public std::enable_shared_from_this<on_download_info<T>>
 {
-	virtual void on_request(const swarm::network_request &req, const boost::asio::const_buffer &) {
-		swarm::network_url url(req.get_url());
-		swarm::network_query_list query_list(url.query());
+	virtual void on_request(const swarm::http_request &req, const boost::asio::const_buffer &) {
+		const auto &query = req.url().query();
 
 		ioremap::elliptics::session sess = this->get_server()->create_session();
 
-		auto name = query_list.item_value("name");
+		auto name = query.item_value("name");
+        if (!name) {
+            this->send_reply(swarm::http_response::bad_request);
+            return;
+        }
 
 		using namespace std::placeholders;
-		sess.lookup(name).connect(std::bind(&on_download_info::on_lookup_finished, this->shared_from_this(), _1, _2));
+		sess.lookup(*name).connect(std::bind(&on_download_info::on_lookup_finished, this->shared_from_this(), _1, _2));
 	}
 
 	std::string generate_signature(const ioremap::elliptics::lookup_result_entry &entry, const std::string &time, std::string *url_ptr) {
-		swarm::network_url url_parser(this->get_request().get_url());
-		swarm::network_query_list query_list(url_parser.query());
-		const auto name = query_list.item_value("name");
-		auto key = this->get_server()->find_signature(name);
+		const auto name = this->get_request().url().query().item_value("name");
+		auto key = this->get_server()->find_signature(*name);
 
 		if (!key && !url_ptr) {
 			return std::string();
@@ -421,7 +399,7 @@
 		const dnet_file_info *info = entry.file_info();
 
 		std::string url = this->get_server()->generate_url_base(entry.address());
-		swarm::network_query_list query;
+		swarm::url_query query;
 		query.add_item("file-path", entry.file_path());
 		if (key) {
 			query.add_item("key", *key);
@@ -464,7 +442,7 @@
 	virtual void on_lookup_finished(const ioremap::elliptics::sync_lookup_result &result,
 		const ioremap::elliptics::error_info &error) {
 		if (error) {
-			this->send_reply(swarm::network_reply::service_unavailable);
+			this->send_reply(swarm::http_response::service_unavailable);
 			return;
 		}
 
@@ -483,8 +461,9 @@
 		}
 
 		result_object.AddMember("time", time_str.c_str(), result_object.GetAllocator());
->>>>>>> 41aaa4b0
-
+
+        auto data = result_object.ToString();
+        
 		swarm::http_response reply;
 		reply.set_code(swarm::http_response::ok);
 		reply.headers().set_content_type("text/json");
@@ -502,7 +481,7 @@
 	virtual void on_lookup_finished(const ioremap::elliptics::sync_lookup_result &result,
 		const ioremap::elliptics::error_info &error) {
 		if (error) {
-			this->send_reply(swarm::network_reply::service_unavailable);
+			this->send_reply(swarm::http_response::service_unavailable);
 			return;
 		}
 
@@ -514,11 +493,10 @@
 
 		this->generate_signature(result[0], time_str, &url);
 
-		swarm::network_reply reply;
-		reply.set_code(swarm::network_reply::moved_temporarily);
-		reply.set_header("Location", url);
-		reply.set_content_length(0);
-		this->send_reply(reply);
+		swarm::http_response reply;
+		reply.set_code(swarm::http_response::moved_temporarily);
+		reply.headers().set("Location", url);
+		reply.headers().set_content_length(0);
 	}
 };
 
