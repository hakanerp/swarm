--- conflicted
+++ resolved
@@ -117,17 +117,11 @@
 	std::shared_ptr<signal_handler> signal_set;
 	//! User handlers for urls
 	std::vector<std::pair<base_server::options, factory_ptr>> handlers;
-<<<<<<< HEAD
     //! User id change to during deamonization
     boost::optional<uid_t> user_id;
     bool daemonize;
 	//! Safe mode
 	bool safe_mode;
-=======
-	//! User id change to during deamonization
-	boost::optional<uid_t> user_id;
-	bool daemonize;
->>>>>>> 6b71f082
 };
 
 }}
