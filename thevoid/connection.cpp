/*
 * Copyright 2013+ Ruslan Nigmatullin <euroelessar@yandex.ru>
 *
 * Licensed under the Apache License, Version 2.0 (the "License");
 * you may not use this file except in compliance with the License.
 * You may obtain a copy of the License at
 *
 *    http://www.apache.org/licenses/LICENSE-2.0
 *
 * Unless required by applicable law or agreed to in writing, software
 * distributed under the License is distributed on an "AS IS" BASIS,
 * WITHOUT WARRANTIES OR CONDITIONS OF ANY KIND, either express or implied.
 * See the License for the specific language governing permissions and
 * limitations under the License.
 */

#include "connection_p.hpp"
#include <vector>
#include <boost/bind.hpp>
#include <iostream>

#include "server_p.hpp"
#include "stockreplies_p.hpp"

namespace ioremap {
namespace thevoid {

//#define debug(arg) do { std::cerr << __PRETTY_FUNCTION__ << " (" << __LINE__ << ") " << arg << std::endl; std::cerr.flush(); } while (0)

#define debug(arg) do {} while (0)

#define SAFE_SEND_NONE do {} while (0)
#define SAFE_SEND_ERROR \
do { \
	if (!m_something_sent) { \
		send_error(swarm::http_response::internal_server_error); \
	} else { \
		boost::system::error_code ignored_ec; \
		m_socket.shutdown(boost::asio::socket_base::shutdown_both, ignored_ec); \
	} \
	return; \
} while (0)

#define SAFE_CALL(expr, err_prefix, error_handler) \
do { \
	if (m_server->m_data->safe_mode) { \
		try { \
			expr; \
		} catch (const std::exception &ex) { \
			m_server->logger().log(swarm::SWARM_LOG_ERROR, "%s: uncaught exception: %s", (err_prefix), ex.what()); \
			error_handler; \
		} catch (...) { \
			m_server->logger().log(swarm::SWARM_LOG_ERROR, "%s: uncaught exception: unknown", (err_prefix)); \
			error_handler; \
		} \
	} else { \
		expr; \
	} \
} while (0)

template <typename T>
connection<T>::connection(boost::asio::io_service &service, size_t buffer_size) :
	m_socket(service),
	m_sending(false),
	m_something_sent(false),
	m_buffer(buffer_size),
	m_content_length(0),
	m_state(read_headers),
	m_keep_alive(false),
	m_at_read(false)
{
	m_unprocessed_begin = m_buffer.data();
	m_unprocessed_end = m_buffer.data();

	debug(&service);
}

template <typename T>
connection<T>::~connection()
{
	if (m_server)
		--m_server->m_data->connections_counter;

	if (m_handler)
		SAFE_CALL(m_handler->on_close(boost::system::error_code()), "connection::~connection", SAFE_SEND_NONE);

	debug("");
}

template <typename T>
T &connection<T>::socket()
{
	return m_socket;
}

template <typename T>
void connection<T>::start(const std::shared_ptr<base_server> &server)
{
	m_server = server;
	++m_server->m_data->connections_counter;
	async_read();
}

struct send_headers_guard
{
	std::function<void (const boost::system::error_code &)> handler;
	std::shared_ptr<swarm::http_response> reply;

	template <typename T>
	void operator() (const boost::system::error_code &err, const T &)
	{
		handler(err);
	}
};

template <typename T>
void connection<T>::send_headers(swarm::http_response &&rep,
	const boost::asio::const_buffer &content,
	std::function<void (const boost::system::error_code &err)> &&handler)
{
	if (m_keep_alive) {
                rep.headers().set_keep_alive();
                debug("Added Keep-Alive");
        }

	buffer_info info(
		std::move(stock_replies::to_buffers(rep, content)),
		std::move(rep),
		std::move(handler)
	);
	send_impl(std::move(info));
}

template <typename T>
void connection<T>::send_data(const boost::asio::const_buffer &buffer,
	std::function<void (const boost::system::error_code &)> &&handler)
{
	buffer_info info(
		std::move(std::vector<boost::asio::const_buffer>(1, buffer)),
		boost::none,
		std::move(handler)
	);
	send_impl(std::move(info));
}

template <typename T>
void connection<T>::want_more()
{
	// Invoke close_impl some time later, so we won't need any mutexes to guard the logic
	m_socket.get_io_service().post(std::bind(&connection::want_more_impl, this->shared_from_this()));
}

template <typename T>
void connection<T>::close(const boost::system::error_code &err)
{
	// Invoke close_impl some time later, so we won't need any mutexes to guard the logic
	m_socket.get_io_service().dispatch(std::bind(&connection::close_impl, this->shared_from_this(), err));
}

template <typename T>
void connection<T>::want_more_impl()
{
	if (m_unprocessed_begin != m_unprocessed_end) {
		process_data(m_unprocessed_begin, m_unprocessed_end);
	} else {
		async_read();
	}
}

template <typename T>
void connection<T>::send_impl(buffer_info &&info)
{
	std::lock_guard<std::mutex> lock(m_outgoing_mutex);

	m_outgoing.emplace_back(std::move(info));

	if (!m_sending) {
		m_sending = true;
		send_nolock();
	}

	m_something_sent = true;
}

template <typename T>
void connection<T>::write_finished(const boost::system::error_code &err, size_t bytes_written)
{
	if (err) {
		decltype(m_outgoing) outgoing;
		{
			std::lock_guard<std::mutex> lock(m_outgoing_mutex);
			outgoing = std::move(m_outgoing);
		}

		for (auto it = outgoing.begin(); it != outgoing.end(); ++it) {
			if (it->handler)
				it->handler(err);
		}

		if (m_handler)
			SAFE_CALL(m_handler->on_close(err), "connection::write_finished", SAFE_SEND_NONE);
		close_impl(err);
		return;
	}

	while (bytes_written) {
		std::unique_lock<std::mutex> lock(m_outgoing_mutex);
		if (m_outgoing.empty()) {
			m_server->logger().log(swarm::SWARM_LOG_ERROR, "connection::write_finished: extra written bytes: %zu", bytes_written);
			break;
		}

		auto &buffers = m_outgoing.front().buffer;

		auto it = buffers.begin();

		size_t buffer_size = 0;
		for (auto jt = buffers.begin(); jt != buffers.end(); ++jt) {
			buffer_size += boost::asio::buffer_size(*jt);
		}

		for (; it != buffers.end(); ++it) {
			const size_t size = boost::asio::buffer_size(*it);
			if (size <= bytes_written) {
				bytes_written -= size;
			} else {
				*it = bytes_written + *it;
				bytes_written = 0;
				break;
			}
		}

		if (it == buffers.end()) {
			const auto handler = std::move(m_outgoing.front().handler);
			m_outgoing.pop_front();
			if (handler) {
				lock.unlock();
				handler(err);
				lock.lock();
			}
		} else {
			buffers.erase(buffers.begin(), it);
		}
	}

	std::unique_lock<std::mutex> lock(m_outgoing_mutex);
	if (m_outgoing.empty()) {
		m_sending = false;
		return;
	}

	send_nolock();
}

class buffers_array
{
private:
	enum {
		buffers_count = 32
	};
public:
	typedef boost::asio::const_buffer value_type;
	typedef const value_type * const_iterator;

	template <typename Iterator>
	buffers_array(Iterator begin, Iterator end) :
		m_size(0)
	{
		for (auto it = begin; it != end && m_size < buffers_count; ++it) {
			for (auto jt = it->buffer.begin(); jt != it->buffer.end() && m_size < buffers_count; ++jt) {
				m_data[m_size++] = *jt;
			}
		}
	}

	const_iterator begin() const
	{
		return m_data;
	}

	const_iterator end() const
	{
		return &m_data[m_size];
	}

private:
	value_type m_data[buffers_count];
	size_t m_size;
};

template <typename T>
void connection<T>::send_nolock()
{
	buffers_array data(m_outgoing.begin(), m_outgoing.end());

	m_socket.async_write_some(data, std::bind(
		&connection::write_finished, this->shared_from_this(),
		std::placeholders::_1, std::placeholders::_2));
}

template <typename T>
void connection<T>::close_impl(const boost::system::error_code &err)
{
	debug(m_state);
	if (m_handler)
		--m_server->m_data->active_connections_counter;
	m_handler.reset();

	if (err) {
		boost::system::error_code ignored_ec;
		// If there was any error - close the connection, it's broken
		m_socket.shutdown(boost::asio::socket_base::shutdown_both, ignored_ec);
		return;
	}

	// Is request data is not fully received yet - receive it
	if (m_state != processing_request) {
		m_state |= request_processed;
		return;
	}

	if (!m_keep_alive) {
		boost::system::error_code ignored_ec;
		m_socket.shutdown(boost::asio::socket_base::shutdown_both, ignored_ec);
		return;
	}

	process_next();
}

template <typename T>
void connection<T>::process_next()
{
	// Start to wait new HTTP requests by this socket due to HTTP 1.1
	m_state = read_headers;
	m_request_parser.reset();

	m_request = swarm::http_request();

	if (m_unprocessed_begin != m_unprocessed_end) {
		process_data(m_unprocessed_begin, m_unprocessed_end);
	} else {
		async_read();
	}
}

template <typename T>
void connection<T>::handle_read(const boost::system::error_code &err, std::size_t bytes_transferred)
{
	m_at_read = false;
	debug("error: " << err.message());
	if (err) {
		if (m_handler) {
			SAFE_CALL(m_handler->on_close(err), "connection::handle_read", SAFE_SEND_NONE);
			--m_server->m_data->active_connections_counter;
		}
		m_handler.reset();
		return;
	}

	process_data(m_buffer.data(), m_buffer.data() + bytes_transferred);

	// If an error occurs then no new asynchronous operations are started. This
	// means that all shared_ptr references to the connection object will
	// disappear and the object will be destroyed automatically after this
	// handler returns. The connection class's destructor closes the socket.
}

template <typename T>
void connection<T>::process_data(const char *begin, const char *end)
{
	debug("data: \"" << std::string(begin, end - begin) << "\"");
	if (m_state & read_headers) {
		boost::tribool result;
		const char *new_begin = NULL;
		boost::tie(result, new_begin) = m_request_parser.parse(m_request, begin, end);

		debug("parsed: \"" << std::string(begin, new_begin) << '"');
		debug("parse result: " << (result ? "true" : (!result ? "false" : "unknown_state")));

		if (!result) {
//			std::cerr << "url: " << m_request.uri << std::endl;

			m_keep_alive = false;
			send_error(swarm::http_response::bad_request);
			return;
		} else if (result) {
//			std::cerr << "url: " << m_request.uri << std::endl;

			auto factory = m_server->factory(m_request);

			if (auto length = m_request.headers().content_length())
				m_content_length = *length;
			else
				m_content_length = 0;
			m_keep_alive = m_request.is_keep_alive();

<<<<<<< HEAD
			++m_server->m_data->active_connections_counter;
			m_handler = factory->create();
			m_handler->initialize(std::static_pointer_cast<reply_stream>(this->shared_from_this()));
			SAFE_CALL(m_handler->on_headers(std::move(m_request)), "connection::process_data", SAFE_SEND_ERROR);
=======
			if (factory) {
				++m_server->m_data->active_connections_counter;
				m_handler = factory->create();
				m_handler->initialize(std::static_pointer_cast<reply_stream>(this->shared_from_this()));
				m_handler->on_headers(std::move(m_request));
			} else {
				send_error(swarm::http_response::not_found);
			}
>>>>>>> 6b71f082

			m_state &= ~read_headers;
			m_state |=  read_data;

			process_data(new_begin, end);
			// async_read is called by processed_data
			return;
		}

		// need more data for request processing
		async_read();
	} else if (m_state & read_data) {
		size_t data_from_body = std::min<size_t>(m_content_length, end - begin);
		size_t processed_size = data_from_body;

		if (data_from_body && m_handler)
			SAFE_CALL(processed_size = m_handler->on_data(boost::asio::buffer(begin, data_from_body)), "connection::process_data", SAFE_SEND_ERROR);

		m_content_length -= processed_size;

		debug(m_state);

		if (data_from_body != processed_size) {
			// Handler can't process all data, wait until want_more method is called
			m_unprocessed_begin = begin + processed_size;
			m_unprocessed_end = end;
			return;
		} else if (m_content_length > 0) {
			debug("");
			async_read();
		} else {
			m_state &= ~read_data;
			m_unprocessed_begin = begin + processed_size;
			m_unprocessed_end = end;

			if (m_handler)
				SAFE_CALL(m_handler->on_close(boost::system::error_code()), "connection::process_data", SAFE_SEND_ERROR);

			if (m_state & request_processed) {
				debug("");
				process_next();
			}
		}
	}
}

template <typename T>
void connection<T>::async_read()
{
	if (m_at_read)
		return;
	m_at_read = true;
	m_unprocessed_begin = NULL;
	m_unprocessed_end = NULL;
	debug("");
	m_socket.async_read_some(boost::asio::buffer(m_buffer),
					 std::bind(&connection::handle_read, this->shared_from_this(),
						   std::placeholders::_1,
						   std::placeholders::_2));
}

template <typename T>
void connection<T>::send_error(swarm::http_response::status_type type)
{
	send_headers(stock_replies::stock_reply(type),
		boost::asio::const_buffer(),
		std::bind(&connection::close_impl, this->shared_from_this(), std::placeholders::_1));
}

template class connection<boost::asio::local::stream_protocol::socket>;
template class connection<boost::asio::ip::tcp::socket>;

} // namespace thevoid
} // namespace ioremap<|MERGE_RESOLUTION|>--- conflicted
+++ resolved
@@ -395,21 +395,14 @@
 				m_content_length = 0;
 			m_keep_alive = m_request.is_keep_alive();
 
-<<<<<<< HEAD
-			++m_server->m_data->active_connections_counter;
-			m_handler = factory->create();
-			m_handler->initialize(std::static_pointer_cast<reply_stream>(this->shared_from_this()));
-			SAFE_CALL(m_handler->on_headers(std::move(m_request)), "connection::process_data", SAFE_SEND_ERROR);
-=======
 			if (factory) {
 				++m_server->m_data->active_connections_counter;
 				m_handler = factory->create();
 				m_handler->initialize(std::static_pointer_cast<reply_stream>(this->shared_from_this()));
-				m_handler->on_headers(std::move(m_request));
+				SAFE_CALL(m_handler->on_headers(std::move(m_request)), "connection::process_data", SAFE_SEND_ERROR);
 			} else {
 				send_error(swarm::http_response::not_found);
 			}
->>>>>>> 6b71f082
 
 			m_state &= ~read_headers;
 			m_state |=  read_data;
